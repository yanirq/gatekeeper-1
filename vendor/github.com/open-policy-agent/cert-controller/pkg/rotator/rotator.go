package rotator

import (
	"bytes"
	"context"
	"crypto/rand"
	"crypto/rsa"
	"crypto/tls"
	"crypto/x509"
	"crypto/x509/pkix"
	"encoding/base64"
	"encoding/pem"
	"flag"
	"fmt"
	"math/big"
	"os"
	"time"

	"github.com/pkg/errors"
	"go.uber.org/atomic"
	corev1 "k8s.io/api/core/v1"
	k8sErrors "k8s.io/apimachinery/pkg/api/errors"
	"k8s.io/apimachinery/pkg/apis/meta/v1/unstructured"
	"k8s.io/apimachinery/pkg/runtime"
	"k8s.io/apimachinery/pkg/runtime/schema"
	"k8s.io/apimachinery/pkg/types"
	"k8s.io/apimachinery/pkg/util/wait"
	ctrl "sigs.k8s.io/controller-runtime"
	"sigs.k8s.io/controller-runtime/pkg/client"
	"sigs.k8s.io/controller-runtime/pkg/handler"
	logf "sigs.k8s.io/controller-runtime/pkg/log"
	"sigs.k8s.io/controller-runtime/pkg/manager"
	"sigs.k8s.io/controller-runtime/pkg/reconcile"
	"sigs.k8s.io/controller-runtime/pkg/source"
)

const (
	certName               = "tls.crt"
	keyName                = "tls.key"
	caCertName             = "ca.crt"
	caKeyName              = "ca.key"
	rotationCheckFrequency = 12 * time.Hour
	certValidityDuration   = 10 * 365 * 24 * time.Hour
)

var crLog = logf.Log.WithName("cert-rotation")

<<<<<<< HEAD
//WebhookType it the type of webhook, either validating/mutating webhook or a CRD conversion webhook
type WebhookType int

const (
	//ValidatingWebhook indicates the webhook is a ValidatingWebhook
	Validating WebhookType = iota
	//MutingWebhook indicates the webhook is a MutatingWebhook
	Mutating
	//CRDConversionWebhook indicates the webhook is a conversion webhook
	CRDConversion
)
=======
var crdGVK = schema.GroupVersionKind{Group: "apiextensions.k8s.io", Version: "v1beta1", Kind: "CustomResourceDefinition"}
>>>>>>> d1b0d859

var _ manager.Runnable = &CertRotator{}

var restartOnSecretRefresh = false

<<<<<<< HEAD
//WebhookInfo is used by the rotator to receive info about resources to be updated with certificates
type WebhookInfo struct {
	//Name is the name of the webhook for a validating or mutating webhook, or the CRD name in case of a CRD conversion webhook
	Name string
	Type WebhookType
=======
type WebhookInfo struct {
	Name types.NamespacedName
	GVK  schema.GroupVersionKind
>>>>>>> d1b0d859
}

func init() {
	flag.BoolVar(&restartOnSecretRefresh, "cert-restart-on-secret-refresh", false, "Kills the process when secrets are refreshed so that the pod can be restarted (secrets take up to 60s to be updated by running pods)")
}

func (w WebhookInfo) gvk() schema.GroupVersionKind {
	t2g := map[WebhookType]schema.GroupVersionKind{
		Validating:    schema.GroupVersionKind{Group: "admissionregistration.k8s.io", Version: "v1beta1", Kind: "ValidatingWebhookConfiguration"},
		Mutating:      schema.GroupVersionKind{Group: "admissionregistration.k8s.io", Version: "v1beta1", Kind: "MutatingWebhookConfiguration"},
		CRDConversion: schema.GroupVersionKind{Group: "apiextensions.k8s.io", Version: "v1beta1", Kind: "CustomResourceDefinition"},
	}
	return t2g[w.Type]
}

// AddRotator adds the CertRotator and ReconcileWH to the manager.
func AddRotator(mgr manager.Manager, cr *CertRotator) error {
	cr.client = mgr.GetClient()
	cr.certsMounted = make(chan struct{})
	cr.certsNotMounted = make(chan struct{})
	cr.wasCAInjected = atomic.NewBool(false)
	cr.caNotInjected = make(chan struct{})
	if err := mgr.Add(cr); err != nil {
		return err
	}

	reconciler := &ReconcileWH{
		client:        mgr.GetClient(),
		scheme:        mgr.GetScheme(),
		ctx:           context.Background(),
		secretKey:     cr.SecretKey,
<<<<<<< HEAD
=======
		crdNames:      cr.CRDNames,
>>>>>>> d1b0d859
		wasCAInjected: cr.wasCAInjected,
		webhooks:      cr.Webhooks,
	}
	if err := addController(mgr, reconciler, cr.Webhooks); err != nil {
		return err
	}
	return nil
}

// CertRotator contains cert artifacts and a channel to close when the certs are ready.
type CertRotator struct {
	client          client.Client
	SecretKey       types.NamespacedName
	CertDir         string
	CAName          string
	CAOrganization  string
	DNSName         string
	IsReady         chan struct{}
	Webhooks        []WebhookInfo
	certsMounted    chan struct{}
	certsNotMounted chan struct{}
	wasCAInjected   *atomic.Bool
	caNotInjected   chan struct{}
<<<<<<< HEAD
=======
	Webhooks        []WebhookInfo
	CRDNames        []string
>>>>>>> d1b0d859
}

// Start starts the CertRotator runnable to rotate certs and ensure the certs are ready.
func (cr *CertRotator) Start(stop <-chan (struct{})) error {
	// explicitly rotate on the first round so that the certificate
	// can be bootstrapped, otherwise manager exits before a cert can be written
	crLog.Info("starting cert rotator controller")
	defer crLog.Info("stopping cert rotator controller")
	if err := cr.refreshCertIfNeeded(); err != nil {
		crLog.Error(err, "could not refresh cert on startup")
		return err
	}

	// Once the certs are ready, close the channel.
	go cr.ensureCertsMounted()
	go cr.ensureReady()

	ticker := time.NewTicker(rotationCheckFrequency)

tickerLoop:
	for {
		select {
		case <-ticker.C:
			if err := cr.refreshCertIfNeeded(); err != nil {
				crLog.Error(err, "error rotating certs")
			}
		case <-stop:
			break tickerLoop
		case <-cr.certsNotMounted:
			return errors.New("could not mount certs")
		case <-cr.caNotInjected:
			return errors.New("could not inject certs to webhooks")
		}
	}

	ticker.Stop()
	return nil
}

// refreshCertIfNeeded returns whether there's any error when refreshing the certs if needed.
func (cr *CertRotator) refreshCertIfNeeded() error {
	refreshFn := func() (bool, error) {
		secret := &corev1.Secret{}
		if err := cr.client.Get(context.Background(), cr.SecretKey, secret); err != nil {
			return false, errors.Wrap(err, "acquiring secret to update certificates")
		}
		if secret.Data == nil || !cr.validCACert(secret.Data[caCertName], secret.Data[caKeyName]) {
			crLog.Info("refreshing CA and server certs")
			if err := cr.refreshCerts(true, secret); err != nil {
				crLog.Error(err, "could not refresh CA and server certs")
				return false, nil
			}
			crLog.Info("server certs refreshed")
			if restartOnSecretRefresh {
				crLog.Info("Secrets have been updated; exiting so pod can be restarted (omit --cert-restart-on-secret-refresh to wait instead of restarting")
				os.Exit(0)
			}
			return true, nil
		}
		// make sure our reconciler is initialized on startup (either this or the above refreshCerts() will call this)
		if !cr.validServerCert(secret.Data[caCertName], secret.Data[certName], secret.Data[keyName]) {
			crLog.Info("refreshing server certs")
			if err := cr.refreshCerts(false, secret); err != nil {
				crLog.Error(err, "could not refresh server certs")
				return false, nil
			}
			crLog.Info("server certs refreshed")
			if restartOnSecretRefresh {
				crLog.Info("Secrets have been updated; exiting so pod can be restarted (omit --cert-restart-on-secret-refresh to wait instead of restarting")
				os.Exit(0)
			}
			return true, nil
		}
		crLog.Info("no cert refresh needed")
		return true, nil
	}
	if err := wait.ExponentialBackoff(wait.Backoff{
		Duration: 10 * time.Millisecond,
		Factor:   2,
		Jitter:   1,
		Steps:    10,
	}, refreshFn); err != nil {
		return err
	}
	return nil
}

func (cr *CertRotator) refreshCerts(refreshCA bool, secret *corev1.Secret) error {
	var caArtifacts *KeyPairArtifacts
	if refreshCA {
		var err error
		caArtifacts, err = cr.createCACert()
		if err != nil {
			return err
		}
	} else {
		var err error
		caArtifacts, err = buildArtifactsFromSecret(secret)
		if err != nil {
			return err
		}
	}
	cert, key, err := cr.createCertPEM(caArtifacts)
	if err != nil {
		return err
	}
	if err := cr.writeSecret(cert, key, caArtifacts, secret); err != nil {
		return err
	}
	return nil
}

func injectCert(updatedResource *unstructured.Unstructured, certPem []byte, webhookType WebhookType) error {
	switch webhookType {
	case Validating:
		return injectCertToWebhook(updatedResource, certPem)
	case Mutating:
		return injectCertToWebhook(updatedResource, certPem)
	case CRDConversion:
		return injectCertToConversionWebhook(updatedResource, certPem)
	}
	return fmt.Errorf("Incorrect webhook type")
}

func injectCertToWebhook(wh *unstructured.Unstructured, certPem []byte) error {
	webhooks, found, err := unstructured.NestedSlice(wh.Object, "webhooks")
	if err != nil {
		return err
	}
	if !found {
		return errors.New("`webhooks` field not found in ValidatingWebhookConfiguration")
	}
	for i, h := range webhooks {
		hook, ok := h.(map[string]interface{})
		if !ok {
			return errors.Errorf("webhook %d is not well-formed", i)
		}
		if err := unstructured.SetNestedField(hook, base64.StdEncoding.EncodeToString(certPem), "clientConfig", "caBundle"); err != nil {
			return err
		}
		webhooks[i] = hook
	}
	if err := unstructured.SetNestedSlice(wh.Object, webhooks, "webhooks"); err != nil {
		return err
	}
	return nil
}

func injectCertToConversionWebhook(crd *unstructured.Unstructured, certPem []byte) error {
	_, found, err := unstructured.NestedMap(crd.Object, "spec", "conversion", "webhookClientConfig")
	if err != nil {
		return err
	}
	if !found {
		return errors.New("`webhookClientConfig` field not found in CustomResourceDefinition")
	}
	if err := unstructured.SetNestedField(crd.Object, base64.StdEncoding.EncodeToString(certPem), "spec", "conversion", "webhookClientConfig", "caBundle"); err != nil {
		return err
	}

	return nil
}

func (cr *CertRotator) writeSecret(cert, key []byte, caArtifacts *KeyPairArtifacts, secret *corev1.Secret) error {
	populateSecret(cert, key, caArtifacts, secret)
	return cr.client.Update(context.Background(), secret)
}

// KeyPairArtifacts stores cert artifacts.
type KeyPairArtifacts struct {
	Cert    *x509.Certificate
	Key     *rsa.PrivateKey
	CertPEM []byte
	KeyPEM  []byte
}

func populateSecret(cert, key []byte, caArtifacts *KeyPairArtifacts, secret *corev1.Secret) {
	if secret.Data == nil {
		secret.Data = make(map[string][]byte)
	}
	secret.Data[caCertName] = caArtifacts.CertPEM
	secret.Data[caKeyName] = caArtifacts.KeyPEM
	secret.Data[certName] = cert
	secret.Data[keyName] = key
}

func buildArtifactsFromSecret(secret *corev1.Secret) (*KeyPairArtifacts, error) {
	caPem, ok := secret.Data[caCertName]
	if !ok {
		return nil, errors.New(fmt.Sprintf("Cert secret is not well-formed, missing %s", caCertName))
	}
	keyPem, ok := secret.Data[caKeyName]
	if !ok {
		return nil, errors.New(fmt.Sprintf("Cert secret is not well-formed, missing %s", caKeyName))
	}
	caDer, _ := pem.Decode(caPem)
	if caDer == nil {
		return nil, errors.New("bad CA cert")
	}
	caCert, err := x509.ParseCertificate(caDer.Bytes)
	if err != nil {
		return nil, errors.Wrap(err, "while parsing CA cert")
	}
	keyDer, _ := pem.Decode(keyPem)
	if keyDer == nil {
		return nil, errors.New("bad CA cert")
	}
	key, err := x509.ParsePKCS1PrivateKey(keyDer.Bytes)
	if err != nil {
		return nil, errors.Wrap(err, "while parsing CA key")
	}
	return &KeyPairArtifacts{
		Cert:    caCert,
		CertPEM: caPem,
		KeyPEM:  keyPem,
		Key:     key,
	}, nil
}

// createCACert creates the self-signed CA cert and private key that will
// be used to sign the server certificate
func (cr *CertRotator) createCACert() (*KeyPairArtifacts, error) {
	now := time.Now()
	begin := now.Add(-1 * time.Hour)
	end := now.Add(certValidityDuration)
	templ := &x509.Certificate{
		SerialNumber: big.NewInt(0),
		Subject: pkix.Name{
			CommonName:   cr.CAName,
			Organization: []string{cr.CAOrganization},
		},
		DNSNames: []string{
			cr.CAName,
		},
		NotBefore:             begin,
		NotAfter:              end,
		KeyUsage:              x509.KeyUsageDigitalSignature | x509.KeyUsageKeyEncipherment | x509.KeyUsageCertSign,
		BasicConstraintsValid: true,
		IsCA:                  true,
	}
	key, err := rsa.GenerateKey(rand.Reader, 2048)
	if err != nil {
		return nil, errors.Wrap(err, "generating key")
	}
	der, err := x509.CreateCertificate(rand.Reader, templ, templ, key.Public(), key)
	if err != nil {
		return nil, errors.Wrap(err, "creating certificate")
	}
	certPEM, keyPEM, err := pemEncode(der, key)
	if err != nil {
		return nil, errors.Wrap(err, "encoding PEM")
	}
	cert, err := x509.ParseCertificate(der)
	if err != nil {
		return nil, errors.Wrap(err, "parsing certificate")
	}

	return &KeyPairArtifacts{Cert: cert, Key: key, CertPEM: certPEM, KeyPEM: keyPEM}, nil
}

// createCertPEM takes the results of createCACert and uses it to create the
// PEM-encoded public certificate and private key, respectively
func (cr *CertRotator) createCertPEM(ca *KeyPairArtifacts) ([]byte, []byte, error) {
	now := time.Now()
	begin := now.Add(-1 * time.Hour)
	end := now.Add(certValidityDuration)
	templ := &x509.Certificate{
		SerialNumber: big.NewInt(1),
		Subject: pkix.Name{
			CommonName: cr.DNSName,
		},
		DNSNames: []string{
			cr.DNSName,
		},
		NotBefore:             begin,
		NotAfter:              end,
		KeyUsage:              x509.KeyUsageDigitalSignature | x509.KeyUsageKeyEncipherment,
		ExtKeyUsage:           []x509.ExtKeyUsage{x509.ExtKeyUsageServerAuth},
		BasicConstraintsValid: true,
	}
	key, err := rsa.GenerateKey(rand.Reader, 2048)
	if err != nil {
		return nil, nil, errors.Wrap(err, "generating key")
	}
	der, err := x509.CreateCertificate(rand.Reader, templ, ca.Cert, key.Public(), ca.Key)
	if err != nil {
		return nil, nil, errors.Wrap(err, "creating certificate")
	}
	certPEM, keyPEM, err := pemEncode(der, key)
	if err != nil {
		return nil, nil, errors.Wrap(err, "encoding PEM")
	}
	return certPEM, keyPEM, nil
}

// pemEncode takes a certificate and encodes it as PEM
func pemEncode(certificateDER []byte, key *rsa.PrivateKey) ([]byte, []byte, error) {
	certBuf := &bytes.Buffer{}
	if err := pem.Encode(certBuf, &pem.Block{Type: "CERTIFICATE", Bytes: certificateDER}); err != nil {
		return nil, nil, errors.Wrap(err, "encoding cert")
	}
	keyBuf := &bytes.Buffer{}
	if err := pem.Encode(keyBuf, &pem.Block{Type: "RSA PRIVATE KEY", Bytes: x509.MarshalPKCS1PrivateKey(key)}); err != nil {
		return nil, nil, errors.Wrap(err, "encoding key")
	}
	return certBuf.Bytes(), keyBuf.Bytes(), nil
}

func lookaheadTime() time.Time {
	return time.Now().Add(90 * 24 * time.Hour)
}

func (cr *CertRotator) validServerCert(caCert, cert, key []byte) bool {
	valid, err := validCert(caCert, cert, key, cr.DNSName, lookaheadTime())
	if err != nil {
		return false
	}
	return valid
}

func (cr *CertRotator) validCACert(cert, key []byte) bool {
	valid, err := validCert(cert, cert, key, cr.CAName, lookaheadTime())
	if err != nil {
		return false
	}
	return valid
}

func validCert(caCert, cert, key []byte, dnsName string, at time.Time) (bool, error) {
	if len(caCert) == 0 || len(cert) == 0 || len(key) == 0 {
		return false, errors.New("empty cert")
	}

	pool := x509.NewCertPool()
	caDer, _ := pem.Decode(caCert)
	if caDer == nil {
		return false, errors.New("bad CA cert")
	}
	cac, err := x509.ParseCertificate(caDer.Bytes)
	if err != nil {
		return false, errors.Wrap(err, "parsing CA cert")
	}
	pool.AddCert(cac)

	_, err = tls.X509KeyPair(cert, key)
	if err != nil {
		return false, errors.Wrap(err, "building key pair")
	}

	b, _ := pem.Decode(cert)
	if b == nil {
		return false, errors.New("bad private key")
	}

	crt, err := x509.ParseCertificate(b.Bytes)
	if err != nil {
		return false, errors.Wrap(err, "parsing cert")
	}
	_, err = crt.Verify(x509.VerifyOptions{
		DNSName:     dnsName,
		Roots:       pool,
		CurrentTime: at,
	})
	if err != nil {
		return false, errors.Wrap(err, "verifying cert")
	}
	return true, nil
}

// controller code for making sure the CA cert on the
// webhooks don't get clobbered

var _ handler.Mapper = &crdMapper{}

type crdMapper struct {
	secretKey types.NamespacedName
	crdNames  []string
}

func (m *crdMapper) Map(object handler.MapObject) []reconcile.Request {
	if object.Meta.GetNamespace() != "" {
		return nil
	}
	for _, crdName := range m.crdNames {
		if object.Meta.GetName() == crdName {
			return []reconcile.Request{{NamespacedName: m.secretKey}}
		}
	}
	return nil
}

var _ handler.Mapper = &mapper{}

type mapper struct {
	secretKey types.NamespacedName
	whKey     types.NamespacedName
}

func (m *mapper) Map(object handler.MapObject) []reconcile.Request {
	if object.Meta.GetNamespace() != m.whKey.Namespace {
		return nil
	}
	if object.Meta.GetName() != m.whKey.Name {
		return nil
	}
	return []reconcile.Request{{NamespacedName: m.secretKey}}
}

// add adds a new Controller to mgr with r as the reconcile.Reconciler
<<<<<<< HEAD
func addController(mgr manager.Manager, r *ReconcileWH) error {
	// Create a new controller
	builder := ctrl.NewControllerManagedBy(mgr).For(&corev1.Secret{})
	for _, webhook := range r.webhooks {
		wh := &unstructured.Unstructured{}
		wh.SetGroupVersionKind(webhook.gvk())
		builder = builder.Watches(&source.Kind{Type: wh}, &handler.EnqueueRequestsFromMapFunc{ToRequests: &mapper{
			secretKey: r.secretKey,
			whKey:     types.NamespacedName{Name: webhook.Name},
		}})
	}
	err := builder.Complete(r)
=======
func addController(mgr manager.Manager, r *ReconcileWH, webhookInfos []WebhookInfo) error {
	crd := &unstructured.Unstructured{}
	crd.SetGroupVersionKind(crdGVK)
	// Create a new controller
	builder := ctrl.NewControllerManagedBy(mgr).For(&corev1.Secret{})
	for _, webhookInfo := range webhookInfos {
		wh := &unstructured.Unstructured{}
		wh.SetGroupVersionKind(webhookInfo.GVK)
		builder = builder.Watches(&source.Kind{Type: wh}, &handler.EnqueueRequestsFromMapFunc{ToRequests: &mapper{
			secretKey: r.secretKey,
			vwhKey:    webhookInfo.Name,
		}})
	}
	err := builder.Watches(&source.Kind{Type: crd}, &handler.EnqueueRequestsFromMapFunc{ToRequests: &crdMapper{
		secretKey: r.secretKey,
		crdNames:  r.crdNames,
	}}).Complete(r)
>>>>>>> d1b0d859
	if err != nil {
		return err
	}

	return nil
}

var _ reconcile.Reconciler = &ReconcileWH{}

// ReconcileWH reconciles a validatingwebhookconfiguration, making sure it
// has the appropriate CA cert
type ReconcileWH struct {
	client        client.Client
	scheme        *runtime.Scheme
	ctx           context.Context
	secretKey     types.NamespacedName
	webhooks      []WebhookInfo
<<<<<<< HEAD
=======
	crdNames      []string
>>>>>>> d1b0d859
	wasCAInjected *atomic.Bool
}

// Reconcile reads that state of the cluster for a validatingwebhookconfiguration
// object and makes sure the most recent CA cert is included
func (r *ReconcileWH) Reconcile(request reconcile.Request) (reconcile.Result, error) {
	if request.NamespacedName != r.secretKey {
		return reconcile.Result{}, nil
	}
	secret := &corev1.Secret{}
	if err := r.client.Get(r.ctx, request.NamespacedName, secret); err != nil {
		if k8sErrors.IsNotFound(err) {
			// Object not found, return.  Created objects are automatically garbage collected.
			// For additional cleanup logic use finalizers.
			return reconcile.Result{}, nil
		}
		// Error reading the object - requeue the request.
		return reconcile.Result{Requeue: true}, err
	}

	if secret.GetDeletionTimestamp().IsZero() {
		artifacts, err := buildArtifactsFromSecret(secret)
		if err != nil {
			crLog.Error(err, "secret is not well-formed, cannot update webhook configurations")
			return reconcile.Result{}, nil
		}

<<<<<<< HEAD
		// Ensure certs on webhooks
		if err := r.ensureCerts(artifacts.CertPEM); err != nil {
			return reconcile.Result{}, err
=======
		// Ensure certs on webhooks.
		errWH := r.ensureWHCerts(artifacts.CertPEM)

		// Ensure certs on CRD conversion webhooks if there's any.
		errCWH := r.ensureCRDConvWHCerts(artifacts.CertPEM)

		// Return errors if there's any when trying to inject certs to all webhooks.
		if errWH != nil {
			return reconcile.Result{}, errWH
		}
		if errCWH != nil {
			return reconcile.Result{}, errCWH
>>>>>>> d1b0d859
		}

		// Set CAInjected if the reconciler has not exited early.
		r.wasCAInjected.Store(true)
	}

	return reconcile.Result{}, nil
}

<<<<<<< HEAD
// ensureCerts returns an arbitrary error if multiple errors are encountered,
// while all the errors are logged.
// This is important to allow the controller to reconcile the secret. If an error
// is returned, request will be requeued, and the controller will attempt to reconcile
// the secret again.
// When an error is encountered for when processing a webhook, the error is logged, but
// following webhooks are also attempted to be updated. If multiple errors occur for different
// webhooks, only the last one will be returned. This is ok, as the returned error is only meant
// to indicate that reconciliation failed. The information about all the errors is passed not
// by the returned error, but rather in the logged errors.
func (r *ReconcileWH) ensureCerts(certPem []byte) error {
=======
func (r *ReconcileWH) ensureWHCerts(certPem []byte) error {
	for _, webhook := range r.webhooks {
		wh := &unstructured.Unstructured{}
		wh.SetGroupVersionKind(webhook.GVK)
		if err := r.client.Get(r.ctx, webhook.Name, wh); err != nil {
			if k8sErrors.IsNotFound(err) {
				crLog.Info("VWK " + webhook.Name.Name + " is not found. No action is needed.")
				return nil
			}
			// Error reading the object - requeue the request.
			return err
		}
		crLog.Info("ensuring CA cert on " + webhook.GVK.Kind)
		if err := injectCertToWebhook(wh, certPem); err != nil {
			crLog.Error(err, "unable to inject cert to webhook")
			return err
		}
		if err := r.client.Update(r.ctx, wh); err != nil {
			return err
		}
	}

	return nil
}

// ensureCRDConvWHCerts returns an arbitrary error if multiple errors are
// encountered, while all the errors are logged.
func (r *ReconcileWH) ensureCRDConvWHCerts(certPem []byte) error {
>>>>>>> d1b0d859
	var anyError error = nil

	for _, webhook := range r.webhooks {
		gvk := webhook.gvk()
		log := crLog.WithValues("name", webhook.Name, "gvk", gvk)
		updatedResource := &unstructured.Unstructured{}
		updatedResource.SetGroupVersionKind(gvk)
		if err := r.client.Get(r.ctx, types.NamespacedName{Name: webhook.Name}, updatedResource); err != nil {
			if k8sErrors.IsNotFound(err) {
				log.Error(err, "Webhook not found. Unable to update certificate.")
				continue
			}
			anyError = err
			log.Error(err, "Error getting webhook for certificate update.")
			continue
		}
		if !updatedResource.GetDeletionTimestamp().IsZero() {
			log.Info("Webhook is being deleted. Unable to update certificate")
			continue
		}

		log.Info("Ensuring CA cert", "name", webhook.Name, "gvk", gvk)
		if err := injectCert(updatedResource, certPem, webhook.Type); err != nil {
			log.Error(err, "Unable to inject cert to webhook.")
			anyError = err
			continue
		}
		if err := r.client.Update(r.ctx, updatedResource); err != nil {
			log.Error(err, "Error updating webhook with certificate")
			anyError = err
			continue
		}
	}
	return anyError
}

// ensureCertsMounted ensure the cert files exist.
func (cr *CertRotator) ensureCertsMounted() {
	checkFn := func() (bool, error) {
		certFile := cr.CertDir + "/" + certName
		_, err := os.Stat(certFile)
		if err == nil {
			return true, nil
		}
		return false, nil
	}
	if err := wait.ExponentialBackoff(wait.Backoff{
		Duration: 1 * time.Second,
		Factor:   2,
		Jitter:   1,
		Steps:    10,
	}, checkFn); err != nil {
		crLog.Error(err, "max retries for checking certs existence")
		close(cr.certsNotMounted)
		return
	}
	crLog.Info(fmt.Sprintf("certs are ready in %s", cr.CertDir))
	close(cr.certsMounted)
}

// ensureReady ensure the cert files exist and the CAs are injected.
func (cr *CertRotator) ensureReady() {
	<-cr.certsMounted
	checkFn := func() (bool, error) {
		return cr.wasCAInjected.Load(), nil
	}
	if err := wait.ExponentialBackoff(wait.Backoff{
		Duration: 1 * time.Second,
		Factor:   2,
		Jitter:   1,
		Steps:    10,
	}, checkFn); err != nil {
		crLog.Error(err, "max retries for checking CA injection")
		close(cr.caNotInjected)
		return
	}
	crLog.Info(fmt.Sprintf("CA certs are injected to webhooks"))
	close(cr.IsReady)
}<|MERGE_RESOLUTION|>--- conflicted
+++ resolved
@@ -45,7 +45,6 @@
 
 var crLog = logf.Log.WithName("cert-rotation")
 
-<<<<<<< HEAD
 //WebhookType it the type of webhook, either validating/mutating webhook or a CRD conversion webhook
 type WebhookType int
 
@@ -57,25 +56,16 @@
 	//CRDConversionWebhook indicates the webhook is a conversion webhook
 	CRDConversion
 )
-=======
-var crdGVK = schema.GroupVersionKind{Group: "apiextensions.k8s.io", Version: "v1beta1", Kind: "CustomResourceDefinition"}
->>>>>>> d1b0d859
 
 var _ manager.Runnable = &CertRotator{}
 
 var restartOnSecretRefresh = false
 
-<<<<<<< HEAD
 //WebhookInfo is used by the rotator to receive info about resources to be updated with certificates
 type WebhookInfo struct {
 	//Name is the name of the webhook for a validating or mutating webhook, or the CRD name in case of a CRD conversion webhook
 	Name string
 	Type WebhookType
-=======
-type WebhookInfo struct {
-	Name types.NamespacedName
-	GVK  schema.GroupVersionKind
->>>>>>> d1b0d859
 }
 
 func init() {
@@ -107,10 +97,6 @@
 		scheme:        mgr.GetScheme(),
 		ctx:           context.Background(),
 		secretKey:     cr.SecretKey,
-<<<<<<< HEAD
-=======
-		crdNames:      cr.CRDNames,
->>>>>>> d1b0d859
 		wasCAInjected: cr.wasCAInjected,
 		webhooks:      cr.Webhooks,
 	}
@@ -134,11 +120,6 @@
 	certsNotMounted chan struct{}
 	wasCAInjected   *atomic.Bool
 	caNotInjected   chan struct{}
-<<<<<<< HEAD
-=======
-	Webhooks        []WebhookInfo
-	CRDNames        []string
->>>>>>> d1b0d859
 }
 
 // Start starts the CertRotator runnable to rotate certs and ensure the certs are ready.
@@ -548,7 +529,6 @@
 }
 
 // add adds a new Controller to mgr with r as the reconcile.Reconciler
-<<<<<<< HEAD
 func addController(mgr manager.Manager, r *ReconcileWH) error {
 	// Create a new controller
 	builder := ctrl.NewControllerManagedBy(mgr).For(&corev1.Secret{})
@@ -561,25 +541,6 @@
 		}})
 	}
 	err := builder.Complete(r)
-=======
-func addController(mgr manager.Manager, r *ReconcileWH, webhookInfos []WebhookInfo) error {
-	crd := &unstructured.Unstructured{}
-	crd.SetGroupVersionKind(crdGVK)
-	// Create a new controller
-	builder := ctrl.NewControllerManagedBy(mgr).For(&corev1.Secret{})
-	for _, webhookInfo := range webhookInfos {
-		wh := &unstructured.Unstructured{}
-		wh.SetGroupVersionKind(webhookInfo.GVK)
-		builder = builder.Watches(&source.Kind{Type: wh}, &handler.EnqueueRequestsFromMapFunc{ToRequests: &mapper{
-			secretKey: r.secretKey,
-			vwhKey:    webhookInfo.Name,
-		}})
-	}
-	err := builder.Watches(&source.Kind{Type: crd}, &handler.EnqueueRequestsFromMapFunc{ToRequests: &crdMapper{
-		secretKey: r.secretKey,
-		crdNames:  r.crdNames,
-	}}).Complete(r)
->>>>>>> d1b0d859
 	if err != nil {
 		return err
 	}
@@ -597,10 +558,6 @@
 	ctx           context.Context
 	secretKey     types.NamespacedName
 	webhooks      []WebhookInfo
-<<<<<<< HEAD
-=======
-	crdNames      []string
->>>>>>> d1b0d859
 	wasCAInjected *atomic.Bool
 }
 
@@ -628,24 +585,9 @@
 			return reconcile.Result{}, nil
 		}
 
-<<<<<<< HEAD
 		// Ensure certs on webhooks
 		if err := r.ensureCerts(artifacts.CertPEM); err != nil {
 			return reconcile.Result{}, err
-=======
-		// Ensure certs on webhooks.
-		errWH := r.ensureWHCerts(artifacts.CertPEM)
-
-		// Ensure certs on CRD conversion webhooks if there's any.
-		errCWH := r.ensureCRDConvWHCerts(artifacts.CertPEM)
-
-		// Return errors if there's any when trying to inject certs to all webhooks.
-		if errWH != nil {
-			return reconcile.Result{}, errWH
-		}
-		if errCWH != nil {
-			return reconcile.Result{}, errCWH
->>>>>>> d1b0d859
 		}
 
 		// Set CAInjected if the reconciler has not exited early.
@@ -655,7 +597,6 @@
 	return reconcile.Result{}, nil
 }
 
-<<<<<<< HEAD
 // ensureCerts returns an arbitrary error if multiple errors are encountered,
 // while all the errors are logged.
 // This is important to allow the controller to reconcile the secret. If an error
@@ -667,36 +608,6 @@
 // to indicate that reconciliation failed. The information about all the errors is passed not
 // by the returned error, but rather in the logged errors.
 func (r *ReconcileWH) ensureCerts(certPem []byte) error {
-=======
-func (r *ReconcileWH) ensureWHCerts(certPem []byte) error {
-	for _, webhook := range r.webhooks {
-		wh := &unstructured.Unstructured{}
-		wh.SetGroupVersionKind(webhook.GVK)
-		if err := r.client.Get(r.ctx, webhook.Name, wh); err != nil {
-			if k8sErrors.IsNotFound(err) {
-				crLog.Info("VWK " + webhook.Name.Name + " is not found. No action is needed.")
-				return nil
-			}
-			// Error reading the object - requeue the request.
-			return err
-		}
-		crLog.Info("ensuring CA cert on " + webhook.GVK.Kind)
-		if err := injectCertToWebhook(wh, certPem); err != nil {
-			crLog.Error(err, "unable to inject cert to webhook")
-			return err
-		}
-		if err := r.client.Update(r.ctx, wh); err != nil {
-			return err
-		}
-	}
-
-	return nil
-}
-
-// ensureCRDConvWHCerts returns an arbitrary error if multiple errors are
-// encountered, while all the errors are logged.
-func (r *ReconcileWH) ensureCRDConvWHCerts(certPem []byte) error {
->>>>>>> d1b0d859
 	var anyError error = nil
 
 	for _, webhook := range r.webhooks {
